--- conflicted
+++ resolved
@@ -71,27 +71,15 @@
   num_docs = len(relevances)
   if isinstance(topn, int) and topn > 0:
     num_docs = min(num_docs, topn)
-<<<<<<< HEAD
-  inds = argsort(scores)[:num_docs]
-  ranked_rels = [1. * relevances[i] for i in inds]
-  prec = {}
-  l = {}
-  for k in range(1, num_docs + 1):
-    prec[k] = sum(ranked_rels[:k]) / k
-    l[k] = ranked_rels[k - 1]
-  num_rel = sum(l.values())
-  ap = sum(prec[k] * l[k] for k in prec) / num_rel if num_rel else 0
-  return ap
-=======
   indices = argsort(scores)[:num_docs]
   ranked_relevances = [1. * relevances[i] for i in indices]
   precision = {}
-  for k in range(1, num_docs+1):
+  for k in range(1, num_docs + 1):
     precision[k] = sum(ranked_relevances[:k]) / k
   num_rel = sum(ranked_relevances[:num_docs])
-  average_precision = sum(precision[k] * ranked_relevances[k-1] for k in precision) / num_rel if num_rel else 0
+  average_precision = sum(precision[k] * ranked_relevances[k - 1]
+                          for k in precision) / num_rel if num_rel else 0
   return average_precision
->>>>>>> 9b21df6a
 
 
 def _label_boost(boost_form, label):
